--- conflicted
+++ resolved
@@ -3,6 +3,10 @@
 mm is a personal knowledge management CLI that stores notes and tasks as Markdown and JSON files.
 The tool organises content as a graph of container and item nodes, keeping immutable on-disk
 locations while managing logical placements through edges and ranks.
+
+## Documentation
+
+Domain and product design notes live in `docs/steering/design.md`.
 
 ## Getting Started
 
@@ -12,7 +16,8 @@
 
 Use `deno task test` to run the full unit test suite.
 
-<<<<<<< HEAD
+Build a standalone binary with `deno task compile`, or install the CLI globally via `deno task install`.
+
 ## Commands
 
 ### Creating Items
@@ -54,11 +59,4 @@
 - **Full item IDs**: Complete UUID v7 identifiers
 - **Short IDs**: Last 7 characters of the item ID (e.g., `abc1234`)
 
-If a short ID matches multiple items, the command will show an error listing the ambiguous matches.
-=======
-Build a standalone binary with `deno task compile`, or install the CLI globally via `deno task install`.
->>>>>>> dd3e8c75
-
-## Documentation
-
-Domain and product design notes live in `docs/steering/design.md`.+If a short ID matches multiple items, the command will show an error listing the ambiguous matches.