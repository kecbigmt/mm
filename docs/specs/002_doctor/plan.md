--- conflicted
+++ resolved
@@ -1,13 +1,8 @@
 # **mm doctor: Implementation Plan**
 
-<<<<<<< HEAD
 **Version:** 1.0
-**Status:** In Progress (Sequential Complete, Parallel B Complete)
+**Status:** In Progress (Sequential Complete, Parallel B Complete, Parallel C Complete)
 **Target:** Initial implementation of `mm doctor` subcommands
-=======
-**Version:** 1.0 **Status:** In Progress (Sequential Complete, Parallel C Complete) **Target:**
-Initial implementation of `mm doctor` subcommands
->>>>>>> 493c2137
 
 ---
 
@@ -210,13 +205,8 @@
 }>;
 
 export type RebuildResult = Readonly<{
-<<<<<<< HEAD
   graphEdges: Map<string, ReadonlyArray<EdgeData>>;  // key: directory path
   aliases: Map<string, AliasSnapshot>;
-=======
-  graphEdges: Map<string, ReadonlyArray<Edge>>; // key: directory path
-  aliases: Map<string, Alias>;
->>>>>>> 493c2137
   itemsProcessed: number;
   edgesCreated: number;
   aliasesCreated: number;
@@ -402,7 +392,6 @@
 export interface IndexWriter {
   writeGraphIndex(
     workspaceRoot: string,
-<<<<<<< HEAD
     edges: Map<string, ReadonlyArray<EdgeData>>,
     options?: { temp?: boolean }
   ): Promise<Result<WriteStats, WriteError>>;
@@ -414,15 +403,6 @@
   ): Promise<Result<WriteStats, WriteError>>;
 
   replaceIndex(workspaceRoot: string): Promise<Result<void, WriteError>>;
-=======
-    edges: Map<string, ReadonlyArray<Edge>>,
-  ): Promise<Result<void, WriteError>>;
-
-  writeAliasIndex(
-    workspaceRoot: string,
-    aliases: Map<string, Alias>,
-  ): Promise<Result<void, WriteError>>;
->>>>>>> 493c2137
 }
 
 export type WriteStats = Readonly<{
@@ -953,16 +933,10 @@
 - [ ] `mm doctor check` detects all issue categories
 
 ### **Parallel B (rebuild-index) Complete:**
-<<<<<<< HEAD
+
 - [x] Index rebuilder functional
 - [x] Index writer performs atomic writes
 - [x] `mm doctor rebuild-index` rebuilds from frontmatter
-=======
-
-- [ ] Index rebuilder functional
-- [ ] Index writer performs atomic writes
-- [ ] `mm doctor rebuild-index` rebuilds from frontmatter
->>>>>>> 493c2137
 
 ### **Parallel C (rebalance-rank) Complete:**
 
